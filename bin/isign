#!/usr/bin/env python

import argparse
from isign import isign
from os.path import abspath, expanduser
import logging

FORMATTER = logging.Formatter('%(message)s')


def log_to_stderr(level=logging.INFO):
    root = logging.getLogger()
    root.setLevel(level)
    handler = logging.StreamHandler()
    handler.setFormatter(FORMATTER)
    root.addHandler(handler)


def absolute_path_argument(path):
    return abspath(expanduser(path))


def parse_args():
    # note that for arguments which eventually get fed into
    # isign.resign, we deliberately don't set defaults. The kwarg
    # defaults in isign.resign will be used
    parser = argparse.ArgumentParser(
        description='Resign an iOS application with a new identity '
                    'and provisioning profile.')
    parser.add_argument(
        '-p', '--provisioning-profile',
        dest='provisioning_profile',
        required=False,
        metavar='<your.mobileprovision path>',
        type=absolute_path_argument,
        help='Path to provisioning profile'
    )
    parser.add_argument(
        '-a', '--apple-cert',
        dest='apple_cert',
        required=False,
        metavar='<apple cert>',
        type=absolute_path_argument,
        help='Path to Apple certificate in .pem form'
    )
    parser.add_argument(
        '-k', '--key',
        dest='key',
        required=False,
        metavar='<key path>',
        type=absolute_path_argument,
        help='Path to your organization\'s key in .p12 format'
    )
    parser.add_argument(
        '-c', '--certificate',
        dest='certificate',
        required=False,
        metavar='<certificate path>',
        type=absolute_path_argument,
        help='Path to your organization\'s certificate in .pem form'
    )
    parser.add_argument(
        '-o', '--output',
        dest='output_path',
        required=False,
        metavar='<output path>',
        type=absolute_path_argument,
        help='Path to output file or directory'
    )
    parser.add_argument(
        'app_paths',
        nargs=1,
        metavar='<app path>',
        type=absolute_path_argument,
        help='Path to application to re-sign, typically a '
             'directory ending in .app or file ending in .ipa.'
    )
    parser.add_argument(
        '-v', '--verbose',
        dest='verbose',
        action='store_true',
        default=False,
        required=False,
        help='Set logging level to debug.'
    )
    parser.add_argument(
        '-i', '--info',
        dest='info_props',
        required=False,
        metavar='<Info.plist properties>',
        help='List of comma-delimited key=value pairs of Info.plist properties to override'
    )
    parser.add_argument(
        '-d', '--display',
        dest='display_only',
        action='store_true',
        default=False,
        required=False,
        help='Display information about the app without resigning'
    )
    return parser.parse_args()

if __name__ == '__main__':
    args = parse_args()

    if args.verbose:
        level = logging.DEBUG
    else:
        level = logging.INFO
    log_to_stderr(level)

<<<<<<< HEAD
    # Filter out args that don't matter to the
    # resign call, like verbosity or help
    resign_args = ['certificate',
                   'key',
                   'apple_cert',
                   'provisioning_profile',
                   'output_path']
    kwargs = {}
    # we want the unused command line args to be
    # missing in kwargs, so the defaults are used
    for k, v in vars(args).items():
        if k in resign_args and v is not None:
            kwargs[k] = v
=======
    if args.display_only:
        import json
        bundle_info = isign.view(args.app_paths[0])
        print json.dumps(bundle_info, indent=4, separators=(',', ': '))
    else:
        # Filter out args that don't matter to the
        # resign call, like verbosity or help
        resign_args = ['certificate',
                       'key',
                       'apple_cert',
                       'provisioning_profile',
                       'output_path']
        kwargs = {}
        # we want the unused command line args to be
        # missing in kwargs, so the defaults are used
        for k, v in vars(args).iteritems():
            if k in resign_args and v is not None:
                kwargs[k] = v
>>>>>>> 32164d9b

        # Convert the Info.plist property pairs to a dict format
        if args.info_props:
            info_props = {}
            for arg in args.info_props.split(','):
                i = arg.find('=')
                if i < 0:
                    raise Exception('Invalid Info.plist argument: ' + arg)
                info_props[arg[0:i]] = arg[i + 1:]
            if info_props:
                kwargs['info_props'] = info_props

        isign.resign(args.app_paths[0], **kwargs)<|MERGE_RESOLUTION|>--- conflicted
+++ resolved
@@ -109,21 +109,6 @@
         level = logging.INFO
     log_to_stderr(level)
 
-<<<<<<< HEAD
-    # Filter out args that don't matter to the
-    # resign call, like verbosity or help
-    resign_args = ['certificate',
-                   'key',
-                   'apple_cert',
-                   'provisioning_profile',
-                   'output_path']
-    kwargs = {}
-    # we want the unused command line args to be
-    # missing in kwargs, so the defaults are used
-    for k, v in vars(args).items():
-        if k in resign_args and v is not None:
-            kwargs[k] = v
-=======
     if args.display_only:
         import json
         bundle_info = isign.view(args.app_paths[0])
@@ -142,7 +127,6 @@
         for k, v in vars(args).iteritems():
             if k in resign_args and v is not None:
                 kwargs[k] = v
->>>>>>> 32164d9b
 
         # Convert the Info.plist property pairs to a dict format
         if args.info_props:
