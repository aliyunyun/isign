--- conflicted
+++ resolved
@@ -20,14 +20,8 @@
 
 log = logging.getLogger(__name__)
 
-<<<<<<< HEAD
+
 class Signable(object, metaclass=ABCMeta):
-=======
-
-class Signable(object):
-    __metaclass__ = ABCMeta
-
->>>>>>> 32164d9b
     slot_classes = []
 
     def __init__(self, bundle, path):
