--- conflicted
+++ resolved
@@ -98,12 +98,8 @@
         self.app_dir = os.path.dirname(app_path)
         self.rules = []
         self.respect_omissions = respect_omissions
-<<<<<<< HEAD
+        self.include_sha256 = include_sha256
         for pattern, properties in rules_data.items():
-=======
-        self.include_sha256 = include_sha256
-        for pattern, properties in rules_data.iteritems():
->>>>>>> 6a6a04aa
             self.rules.append(PathRule(pattern, properties))
 
     def find_rule(self, path):
